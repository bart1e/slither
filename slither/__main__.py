--- conflicted
+++ resolved
@@ -723,23 +723,14 @@
     except SlitherException as se:
         output_error = str(se)
         traceback.print_exc()
-<<<<<<< HEAD
         logging.error(red("Error:"))
-=======
-        logging.error(red('Error:'))
->>>>>>> 5c8c2b9a
         logging.error(red(output_error))
-        traceback.print_exc()
         logging.error("Please report an issue to https://github.com/crytic/slither/issues")
 
     except Exception:
         output_error = traceback.format_exc()
         logging.error(traceback.print_exc())
-<<<<<<< HEAD
         logging.error("Error in %s" % args.filename)
-=======
-        logging.error('Error in %s' % args.filename)
->>>>>>> 5c8c2b9a
         logging.error(output_error)
 
 
