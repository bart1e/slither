"""
"""
from slither.core.cfg.node import NodeType
from slither.detectors.abstract_detector import AbstractDetector, DetectorClassification
from slither.slithir.operations import HighLevelCall, LibraryCall, LowLevelCall, Send, Transfer


class MultipleCallsInLoop(AbstractDetector):
    """
    """

    ARGUMENT = "calls-loop"
    HELP = "Multiple calls in a loop"
    IMPACT = DetectorClassification.LOW
    CONFIDENCE = DetectorClassification.MEDIUM

    WIKI = "https://github.com/crytic/slither/wiki/Detector-Documentation/#calls-inside-a-loop"

    WIKI_TITLE = "Calls inside a loop"
<<<<<<< HEAD
    WIKI_DESCRIPTION = "Calls inside a loop might lead to denial of service attack."
=======
    WIKI_DESCRIPTION = "Calls inside a loop might lead to a denial-of-service attack."
>>>>>>> 88954ac6
    WIKI_EXPLOIT_SCENARIO = """
```solidity
contract CallsInLoop{

    address[] destinations;

    constructor(address[] newDestinations) public{
        destinations = newDestinations;
    }

    function bad() external{
        for (uint i=0; i < destinations.length; i++){
            destinations[i].transfer(i);
        }
    }

}
```
<<<<<<< HEAD
If one of the destinations has a fallback function which reverts, `bad` will always revert."""
=======
If one of the destinations has a fallback function that reverts, `bad` will always revert."""
>>>>>>> 88954ac6

    WIKI_RECOMMENDATION = "Favor [pull over push](https://github.com/ethereum/wiki/wiki/Safety#favor-pull-over-push-for-external-calls) strategy for external calls."

    @staticmethod
    def call_in_loop(node, in_loop, visited, ret):
        if node in visited:
            return
        # shared visited
        visited.append(node)

        if node.type == NodeType.STARTLOOP:
            in_loop = True
        elif node.type == NodeType.ENDLOOP:
            in_loop = False

        if in_loop:
            for ir in node.irs:
                if isinstance(ir, (LowLevelCall, HighLevelCall, Send, Transfer)):
                    if isinstance(ir, LibraryCall):
                        continue
                    ret.append(node)

        for son in node.sons:
            MultipleCallsInLoop.call_in_loop(son, in_loop, visited, ret)

    @staticmethod
    def detect_call_in_loop(contract):
        ret = []
        for f in contract.functions + contract.modifiers:
            if f.contract_declarer == contract and f.is_implemented:
                MultipleCallsInLoop.call_in_loop(f.entry_point, False, [], ret)

        return ret

    def _detect(self):
        """
        """
        results = []
        for c in self.slither.contracts_derived:
            values = self.detect_call_in_loop(c)
            for node in values:
                func = node.function

                info = [func, " has external calls inside a loop: ", node, "\n"]
                res = self.generate_result(info)
                results.append(res)

        return results<|MERGE_RESOLUTION|>--- conflicted
+++ resolved
@@ -17,11 +17,7 @@
     WIKI = "https://github.com/crytic/slither/wiki/Detector-Documentation/#calls-inside-a-loop"
 
     WIKI_TITLE = "Calls inside a loop"
-<<<<<<< HEAD
-    WIKI_DESCRIPTION = "Calls inside a loop might lead to denial of service attack."
-=======
     WIKI_DESCRIPTION = "Calls inside a loop might lead to a denial-of-service attack."
->>>>>>> 88954ac6
     WIKI_EXPLOIT_SCENARIO = """
 ```solidity
 contract CallsInLoop{
@@ -40,11 +36,7 @@
 
 }
 ```
-<<<<<<< HEAD
-If one of the destinations has a fallback function which reverts, `bad` will always revert."""
-=======
 If one of the destinations has a fallback function that reverts, `bad` will always revert."""
->>>>>>> 88954ac6
 
     WIKI_RECOMMENDATION = "Favor [pull over push](https://github.com/ethereum/wiki/wiki/Safety#favor-pull-over-push-for-external-calls) strategy for external calls."
 
