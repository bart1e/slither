"""
Module detecting possible loss of precision due to divide before multiple
"""
from collections import defaultdict
from slither.detectors.abstract_detector import AbstractDetector, DetectorClassification
from slither.slithir.operations import Binary, Assignment, BinaryType, LibraryCall
from slither.slithir.variables import Constant


def is_division(ir):
    if isinstance(ir, Binary):
        if ir.type == BinaryType.DIVISION:
            return True

    if isinstance(ir, LibraryCall):
        if ir.function.name.lower() in [
            "div",
            "safediv",
        ]:
            if len(ir.arguments) == 2:
                if ir.lvalue:
                    return True
    return False


def is_multiplication(ir):
    if isinstance(ir, Binary):
        if ir.type == BinaryType.MULTIPLICATION:
            return True

    if isinstance(ir, LibraryCall):
        if ir.function.name.lower() in [
            "mul",
            "safemul",
        ]:
            if len(ir.arguments) == 2:
                if ir.lvalue:
                    return True
    return False


def is_assert(node):
    if node.contains_require_or_assert():
        return True
    # Old Solidity code where using an internal 'assert(bool)' function
    # While we dont check that this function is correct, we assume it is
    # To avoid too many FP
    if "assert(bool)" in [c.full_name for c in node.internal_calls]:
        return True
    return False


class DivideBeforeMultiply(AbstractDetector):
    """
    Divide before multiply
    """

    ARGUMENT = "divide-before-multiply"
    HELP = "Imprecise arithmetic operations order"
    IMPACT = DetectorClassification.MEDIUM
    CONFIDENCE = DetectorClassification.MEDIUM

    WIKI = "https://github.com/crytic/slither/wiki/Detector-Documentation#divide-before-multiply"

    WIKI_TITLE = "Divide before multiply"
    WIKI_DESCRIPTION = """Solidity only supports integers, so division will often truncate; performing a multiply before a divison can sometimes avoid loss of precision."""
<<<<<<< HEAD
    WIKI_DESCRIPTION = """Solidity integer division might truncate. As a result, performing a multiply before a divison might lead to loss of precision."""
=======
    WIKI_DESCRIPTION = """Solidity integer division might truncate. As a result, performing multiplication before divison might reduce precision."""
>>>>>>> 88954ac6
    WIKI_EXPLOIT_SCENARIO = """
```solidity
contract A {
	function f(uint n) public {
        coins = (oldSupply / n) * interest;
    }
}
```
If `n` is greater than `oldSupply`, `coins` will be zero. For example, with `oldSupply = 5; n = 10, interest = 2`, coins will be zero.  
If `(oldSupply * interest / n)` was used, `coins` would have been `1`.   
<<<<<<< HEAD
In general, it's usually a good idea to re-arrange arithmetic to perform multiply before divide, unless the limit of a smaller type makes this dangerous."""

    WIKI_RECOMMENDATION = """Consider ordering multiplication prior division."""
=======
In general, it's usually a good idea to re-arrange arithmetic to perform multiplication before division, unless the limit of a smaller type makes this dangerous."""

    WIKI_RECOMMENDATION = """Consider ordering multiplication before division."""
>>>>>>> 88954ac6

    def _explore(self, node, explored, f_results, divisions):
        if node in explored:
            return
        explored.add(node)

        equality_found = False
        # List of nodes related to one bug instance
        node_results = []

        for ir in node.irs:
            # check for Constant, has its not hashable (TODO: make Constant hashable)
            if isinstance(ir, Assignment) and not isinstance(ir.rvalue, Constant):
                if ir.rvalue in divisions:
                    # Avoid dupplicate. We dont use set so we keep the order of the nodes
                    if node not in divisions[ir.rvalue]:
                        divisions[ir.lvalue] = divisions[ir.rvalue] + [node]
                    else:
                        divisions[ir.lvalue] = divisions[ir.rvalue]

            if is_division(ir):
                divisions[ir.lvalue] = [node]

            if is_multiplication(ir):
                mul_arguments = ir.read if isinstance(ir, Binary) else ir.arguments
                nodes = []
                for r in mul_arguments:
                    if not isinstance(r, Constant) and (r in divisions):
                        # Dont add node already present to avoid dupplicate
                        # We dont use set to keep the order of the nodes
                        if node in divisions[r]:
                            nodes += [n for n in divisions[r] if n not in nodes]
                        else:
                            nodes += [n for n in divisions[r] + [node] if n not in nodes]
                if nodes:
                    node_results = nodes

            if isinstance(ir, Binary) and ir.type == BinaryType.EQUAL:
                equality_found = True

        if node_results:
            # We do not track the case where the multiplication is done in a require() or assert()
            # Which also contains a ==, to prevent FP due to the form
            # assert(a == b * c + a % b)
            if is_assert(node) and equality_found:
                pass
            else:
                f_results.append(node_results)

        for son in node.sons:
            self._explore(son, explored, f_results, divisions)

    def detect_divide_before_multiply(self, contract):
        """
        Detects and returns all nodes with multiplications of division results.
        :param contract: Contract to detect assignment within.
        :return: A list of nodes with multiplications of divisions.
        """

        # Create our result set.
        # List of tuple (function -> list(list(nodes)))
        # Each list(nodes) of the list is one bug instances
        # Each node in the list(nodes) is involved in the bug
        results = []

        # Loop for each function and modifier.
        for function in contract.functions_declared:
            if not function.entry_point:
                continue

            # List of list(nodes)
            # Each list(nodes) is one bug instances
            f_results = []

            # lvalue -> node
            # track all the division results (and the assignment of the division results)
            divisions = defaultdict(list)

            self._explore(function.entry_point, set(), f_results, divisions)

            for f_result in f_results:
                results.append((function, f_result))

        # Return the resulting set of nodes with divisions before multiplications
        return results

    def _detect(self):
        """
        Detect divisions before multiplications
        """
        results = []
        for contract in self.contracts:
            divisions_before_multiplications = self.detect_divide_before_multiply(contract)
            if divisions_before_multiplications:
                for (func, nodes) in divisions_before_multiplications:

                    info = [func, " performs a multiplication on the result of a division:\n"]

                    for node in nodes:
                        info += ["\t-", node, "\n"]

                    res = self.generate_result(info)
                    results.append(res)

        return results<|MERGE_RESOLUTION|>--- conflicted
+++ resolved
@@ -64,11 +64,7 @@
 
     WIKI_TITLE = "Divide before multiply"
     WIKI_DESCRIPTION = """Solidity only supports integers, so division will often truncate; performing a multiply before a divison can sometimes avoid loss of precision."""
-<<<<<<< HEAD
-    WIKI_DESCRIPTION = """Solidity integer division might truncate. As a result, performing a multiply before a divison might lead to loss of precision."""
-=======
     WIKI_DESCRIPTION = """Solidity integer division might truncate. As a result, performing multiplication before divison might reduce precision."""
->>>>>>> 88954ac6
     WIKI_EXPLOIT_SCENARIO = """
 ```solidity
 contract A {
@@ -79,15 +75,9 @@
 ```
 If `n` is greater than `oldSupply`, `coins` will be zero. For example, with `oldSupply = 5; n = 10, interest = 2`, coins will be zero.  
 If `(oldSupply * interest / n)` was used, `coins` would have been `1`.   
-<<<<<<< HEAD
-In general, it's usually a good idea to re-arrange arithmetic to perform multiply before divide, unless the limit of a smaller type makes this dangerous."""
-
-    WIKI_RECOMMENDATION = """Consider ordering multiplication prior division."""
-=======
 In general, it's usually a good idea to re-arrange arithmetic to perform multiplication before division, unless the limit of a smaller type makes this dangerous."""
 
     WIKI_RECOMMENDATION = """Consider ordering multiplication before division."""
->>>>>>> 88954ac6
 
     def _explore(self, node, explored, f_results, divisions):
         if node in explored:
