--- conflicted
+++ resolved
@@ -30,12 +30,6 @@
 
     WIKI_TITLE = "Incorrect versions of Solidity"
     WIKI_DESCRIPTION = """
-<<<<<<< HEAD
-Solc frequently releases new compiler versions. Using an old version prevents access to new Solidity security checks.
-We recommend avoiding complex pragma statement."""
-    WIKI_RECOMMENDATION = """
-Use Solidity 0.4.25 or 0.5.11. Consider using the latest version of Solidity for testing the compilation, and a trusted version for deploying."""
-=======
 `solc` frequently releases new compiler versions. Using an old version prevents access to new Solidity security checks.
 We also recommend avoiding complex `pragma` statement."""
     WIKI_RECOMMENDATION = """
@@ -46,24 +40,16 @@
 - 0.6.10 - 0.6.11.
 Use a simple pragma version that allows any of these versions.
 Consider using the latest version of Solidity for testing."""
->>>>>>> 88954ac6
 
     COMPLEX_PRAGMA_TXT = "is too complex"
     OLD_VERSION_TXT = "allows old versions"
     LESS_THAN_TXT = "uses lesser than"
 
     TOO_RECENT_VERSION_TXT = (
-<<<<<<< HEAD
-        "necessitates versions too recent to be trusted. Consider deploying with 0.5.11"
-    )
-    BUGGY_VERSION_TXT = (
-        "is known to contain severe issue (https://solidity.readthedocs.io/en/v0.5.8/bugs.html)"
-=======
         "necessitates a version too recent to be trusted. Consider deploying with 0.6.11"
     )
     BUGGY_VERSION_TXT = (
         "is known to contain severe issues (https://solidity.readthedocs.io/en/latest/bugs.html)"
->>>>>>> 88954ac6
     )
 
     # Indicates the allowed versions. Must be formatted in increasing order.
@@ -89,11 +75,8 @@
         "^0.5.6",
         "0.5.14",
         "^0.5.14",
-<<<<<<< HEAD
-=======
         "0.6.9",
         "^0.6.9",
->>>>>>> 88954ac6
     ]
 
     def _check_version(self, version):
