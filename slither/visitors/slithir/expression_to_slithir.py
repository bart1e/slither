--- conflicted
+++ resolved
@@ -226,9 +226,6 @@
                 operation.set_expression(expression)
                 self._result.append(operation)
                 set_val(expression, left)
-<<<<<<< HEAD
-            elif expression.type and expression.expression_return_type:
-=======
             elif isinstance(left.type, ArrayType):
                 # Special case for init of array, when the right has only one element
                 operation = InitArray([right], left)
@@ -236,7 +233,6 @@
                 self._result.append(operation)
                 set_val(expression, left)
             else:
->>>>>>> efeea531
                 operation = convert_assignment(
                     left, right, expression.type, expression.expression_return_type
                 )
