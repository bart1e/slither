"""
    Module printing summary of the contract
"""
from slither.printers.abstract_printer import AbstractPrinter
from slither.utils.function import get_function_id
from slither.utils.myprettytable import MyPrettyTable


class FunctionIds(AbstractPrinter):

    ARGUMENT = "function-id"
    HELP = "Print the keccack256 signature of the functions"

    WIKI = "https://github.com/trailofbits/slither/wiki/Printer-documentation#function-id"

    def output(self, _filename):
        """
            _filename is not used
            Args:
                _filename(string)
        """

        txt = ""
        all_tables = []
        for contract in self.slither.contracts_derived:
            txt += "\n{}:\n".format(contract.name)
            table = MyPrettyTable(["Name", "ID"])
            for function in contract.functions:
                if function.visibility in ["public", "external"]:
<<<<<<< HEAD
                    table.add_row(
                        [
                            function.solidity_signature,
                            hex(get_function_id(function.solidity_signature)),
                        ]
                    )
            for variable in contract.state_variables:
                if variable.visibility in ["public"]:
                    sig = variable.function_name
                    table.add_row([sig, hex(get_function_id(sig))])
=======
                    function_id = get_function_id(function.solidity_signature)
                    table.add_row([function.solidity_signature, f"{function_id:#0{10}x}"])
            for variable in contract.state_variables:
                if variable.visibility in ["public"]:
                    sig = variable.function_name
                    function_id = get_function_id(sig)
                    table.add_row([sig, f"{function_id:#0{10}x}"])
>>>>>>> 88954ac6
            txt += str(table) + "\n"
            all_tables.append((contract.name, table))

        self.info(txt)

        res = self.generate_output(txt)
        for name, table in all_tables:
            res.add_pretty_table(table, name)

        return res<|MERGE_RESOLUTION|>--- conflicted
+++ resolved
@@ -27,18 +27,6 @@
             table = MyPrettyTable(["Name", "ID"])
             for function in contract.functions:
                 if function.visibility in ["public", "external"]:
-<<<<<<< HEAD
-                    table.add_row(
-                        [
-                            function.solidity_signature,
-                            hex(get_function_id(function.solidity_signature)),
-                        ]
-                    )
-            for variable in contract.state_variables:
-                if variable.visibility in ["public"]:
-                    sig = variable.function_name
-                    table.add_row([sig, hex(get_function_id(sig))])
-=======
                     function_id = get_function_id(function.solidity_signature)
                     table.add_row([function.solidity_signature, f"{function_id:#0{10}x}"])
             for variable in contract.state_variables:
@@ -46,7 +34,6 @@
                     sig = variable.function_name
                     function_id = get_function_id(sig)
                     table.add_row([sig, f"{function_id:#0{10}x}"])
->>>>>>> 88954ac6
             txt += str(table) + "\n"
             all_tables.append((contract.name, table))
 
