--- conflicted
+++ resolved
@@ -4,30 +4,15 @@
             "elements": [
                 {
                     "type": "function",
-                    "name": "bad1",
+                    "name": "bad0",
                     "source_mapping": {
-<<<<<<< HEAD
-                        "start": 246,
-                        "length": 158,
-                        "filename_used": "tests/detectors/reentrancy-no-eth/0.4.25/reentrancy-write.sol",
-=======
                         "start": 326,
                         "length": 153,
-                        "filename_used": "/GENERIC_PATH",
->>>>>>> 65383b9a
                         "filename_relative": "tests/detectors/reentrancy-no-eth/0.4.25/reentrancy-write.sol",
                         "filename_absolute": "/GENERIC_PATH",
                         "filename_short": "tests/detectors/reentrancy-no-eth/0.4.25/reentrancy-write.sol",
                         "is_dependency": false,
                         "lines": [
-<<<<<<< HEAD
-                            14,
-                            15,
-                            16,
-                            17,
-                            18,
-                            19
-=======
                             16,
                             17,
                             18,
@@ -35,7 +20,6 @@
                             20,
                             21,
                             22
->>>>>>> 65383b9a
                         ],
                         "starting_column": 5,
                         "ending_column": 6
@@ -46,13 +30,299 @@
                             "name": "ReentrancyWrite",
                             "source_mapping": {
                                 "start": 28,
-<<<<<<< HEAD
-                                "length": 537,
-                                "filename_used": "tests/detectors/reentrancy-no-eth/0.4.25/reentrancy-write.sol",
-=======
                                 "length": 776,
-                                "filename_used": "/GENERIC_PATH",
->>>>>>> 65383b9a
+                                "filename_relative": "tests/detectors/reentrancy-no-eth/0.4.25/reentrancy-write.sol",
+                                "filename_absolute": "/GENERIC_PATH",
+                                "filename_short": "tests/detectors/reentrancy-no-eth/0.4.25/reentrancy-write.sol",
+                                "is_dependency": false,
+                                "lines": [
+                                    3,
+                                    4,
+                                    5,
+                                    6,
+                                    7,
+                                    8,
+                                    9,
+                                    10,
+                                    11,
+                                    12,
+                                    13,
+                                    14,
+                                    15,
+                                    16,
+                                    17,
+                                    18,
+                                    19,
+                                    20,
+                                    21,
+                                    22,
+                                    23,
+                                    24,
+                                    25,
+                                    26,
+                                    27,
+                                    28,
+                                    29,
+                                    30,
+                                    31,
+                                    32,
+                                    33,
+                                    34,
+                                    35,
+                                    36,
+                                    37,
+                                    38,
+                                    39
+                                ],
+                                "starting_column": 1,
+                                "ending_column": 2
+                            }
+                        },
+                        "signature": "bad0()"
+                    }
+                },
+                {
+                    "type": "node",
+                    "name": "! (msg.sender.call())",
+                    "source_mapping": {
+                        "start": 391,
+                        "length": 20,
+                        "filename_relative": "tests/detectors/reentrancy-no-eth/0.4.25/reentrancy-write.sol",
+                        "filename_absolute": "/GENERIC_PATH",
+                        "filename_short": "tests/detectors/reentrancy-no-eth/0.4.25/reentrancy-write.sol",
+                        "is_dependency": false,
+                        "lines": [
+                            18
+                        ],
+                        "starting_column": 13,
+                        "ending_column": 33
+                    },
+                    "type_specific_fields": {
+                        "parent": {
+                            "type": "function",
+                            "name": "bad0",
+                            "source_mapping": {
+                                "start": 326,
+                                "length": 153,
+                                "filename_relative": "tests/detectors/reentrancy-no-eth/0.4.25/reentrancy-write.sol",
+                                "filename_absolute": "/GENERIC_PATH",
+                                "filename_short": "tests/detectors/reentrancy-no-eth/0.4.25/reentrancy-write.sol",
+                                "is_dependency": false,
+                                "lines": [
+                                    16,
+                                    17,
+                                    18,
+                                    19,
+                                    20,
+                                    21,
+                                    22
+                                ],
+                                "starting_column": 5,
+                                "ending_column": 6
+                            },
+                            "type_specific_fields": {
+                                "parent": {
+                                    "type": "contract",
+                                    "name": "ReentrancyWrite",
+                                    "source_mapping": {
+                                        "start": 28,
+                                        "length": 776,
+                                        "filename_relative": "tests/detectors/reentrancy-no-eth/0.4.25/reentrancy-write.sol",
+                                        "filename_absolute": "/GENERIC_PATH",
+                                        "filename_short": "tests/detectors/reentrancy-no-eth/0.4.25/reentrancy-write.sol",
+                                        "is_dependency": false,
+                                        "lines": [
+                                            3,
+                                            4,
+                                            5,
+                                            6,
+                                            7,
+                                            8,
+                                            9,
+                                            10,
+                                            11,
+                                            12,
+                                            13,
+                                            14,
+                                            15,
+                                            16,
+                                            17,
+                                            18,
+                                            19,
+                                            20,
+                                            21,
+                                            22,
+                                            23,
+                                            24,
+                                            25,
+                                            26,
+                                            27,
+                                            28,
+                                            29,
+                                            30,
+                                            31,
+                                            32,
+                                            33,
+                                            34,
+                                            35,
+                                            36,
+                                            37,
+                                            38,
+                                            39
+                                        ],
+                                        "starting_column": 1,
+                                        "ending_column": 2
+                                    }
+                                },
+                                "signature": "bad0()"
+                            }
+                        }
+                    },
+                    "additional_fields": {
+                        "underlying_type": "external_calls"
+                    }
+                },
+                {
+                    "type": "node",
+                    "name": "notCalled = false",
+                    "source_mapping": {
+                        "start": 455,
+                        "length": 17,
+                        "filename_relative": "tests/detectors/reentrancy-no-eth/0.4.25/reentrancy-write.sol",
+                        "filename_absolute": "/GENERIC_PATH",
+                        "filename_short": "tests/detectors/reentrancy-no-eth/0.4.25/reentrancy-write.sol",
+                        "is_dependency": false,
+                        "lines": [
+                            21
+                        ],
+                        "starting_column": 9,
+                        "ending_column": 26
+                    },
+                    "type_specific_fields": {
+                        "parent": {
+                            "type": "function",
+                            "name": "bad0",
+                            "source_mapping": {
+                                "start": 326,
+                                "length": 153,
+                                "filename_relative": "tests/detectors/reentrancy-no-eth/0.4.25/reentrancy-write.sol",
+                                "filename_absolute": "/GENERIC_PATH",
+                                "filename_short": "tests/detectors/reentrancy-no-eth/0.4.25/reentrancy-write.sol",
+                                "is_dependency": false,
+                                "lines": [
+                                    16,
+                                    17,
+                                    18,
+                                    19,
+                                    20,
+                                    21,
+                                    22
+                                ],
+                                "starting_column": 5,
+                                "ending_column": 6
+                            },
+                            "type_specific_fields": {
+                                "parent": {
+                                    "type": "contract",
+                                    "name": "ReentrancyWrite",
+                                    "source_mapping": {
+                                        "start": 28,
+                                        "length": 776,
+                                        "filename_relative": "tests/detectors/reentrancy-no-eth/0.4.25/reentrancy-write.sol",
+                                        "filename_absolute": "/GENERIC_PATH",
+                                        "filename_short": "tests/detectors/reentrancy-no-eth/0.4.25/reentrancy-write.sol",
+                                        "is_dependency": false,
+                                        "lines": [
+                                            3,
+                                            4,
+                                            5,
+                                            6,
+                                            7,
+                                            8,
+                                            9,
+                                            10,
+                                            11,
+                                            12,
+                                            13,
+                                            14,
+                                            15,
+                                            16,
+                                            17,
+                                            18,
+                                            19,
+                                            20,
+                                            21,
+                                            22,
+                                            23,
+                                            24,
+                                            25,
+                                            26,
+                                            27,
+                                            28,
+                                            29,
+                                            30,
+                                            31,
+                                            32,
+                                            33,
+                                            34,
+                                            35,
+                                            36,
+                                            37,
+                                            38,
+                                            39
+                                        ],
+                                        "starting_column": 1,
+                                        "ending_column": 2
+                                    }
+                                },
+                                "signature": "bad0()"
+                            }
+                        }
+                    },
+                    "additional_fields": {
+                        "underlying_type": "variables_written",
+                        "variable_name": "notCalled"
+                    }
+                }
+            ],
+            "description": "Reentrancy in ReentrancyWrite.bad0() (tests/detectors/reentrancy-no-eth/0.4.25/reentrancy-write.sol#16-22):\n\tExternal calls:\n\t- ! (msg.sender.call()) (tests/detectors/reentrancy-no-eth/0.4.25/reentrancy-write.sol#18)\n\tState variables written after the call(s):\n\t- notCalled = false (tests/detectors/reentrancy-no-eth/0.4.25/reentrancy-write.sol#21)\n",
+            "markdown": "Reentrancy in [ReentrancyWrite.bad0()](tests/detectors/reentrancy-no-eth/0.4.25/reentrancy-write.sol#L16-L22):\n\tExternal calls:\n\t- [! (msg.sender.call())](tests/detectors/reentrancy-no-eth/0.4.25/reentrancy-write.sol#L18)\n\tState variables written after the call(s):\n\t- [notCalled = false](tests/detectors/reentrancy-no-eth/0.4.25/reentrancy-write.sol#L21)\n",
+            "first_markdown_element": "tests/detectors/reentrancy-no-eth/0.4.25/reentrancy-write.sol#L16-L22",
+            "id": "296bbfc5c41b40046e8fc0563e89099df3ff17caf0bd3ff8dde0271aacd8d981",
+            "check": "reentrancy-no-eth",
+            "impact": "Medium",
+            "confidence": "Medium"
+        },
+        {
+            "elements": [
+                {
+                    "type": "function",
+                    "name": "bad1",
+                    "source_mapping": {
+                        "start": 485,
+                        "length": 158,
+                        "filename_relative": "tests/detectors/reentrancy-no-eth/0.4.25/reentrancy-write.sol",
+                        "filename_absolute": "/GENERIC_PATH",
+                        "filename_short": "tests/detectors/reentrancy-no-eth/0.4.25/reentrancy-write.sol",
+                        "is_dependency": false,
+                        "lines": [
+                            24,
+                            25,
+                            26,
+                            27,
+                            28,
+                            29
+                        ],
+                        "starting_column": 5,
+                        "ending_column": 6
+                    },
+                    "type_specific_fields": {
+                        "parent": {
+                            "type": "contract",
+                            "name": "ReentrancyWrite",
+                            "source_mapping": {
+                                "start": 28,
+                                "length": 776,
                                 "filename_relative": "tests/detectors/reentrancy-no-eth/0.4.25/reentrancy-write.sol",
                                 "filename_absolute": "/GENERIC_PATH",
                                 "filename_short": "tests/detectors/reentrancy-no-eth/0.4.25/reentrancy-write.sol",
@@ -107,25 +377,14 @@
                     "type": "node",
                     "name": "success = msg.sender.call()",
                     "source_mapping": {
-<<<<<<< HEAD
-                        "start": 321,
+                        "start": 560,
                         "length": 34,
-                        "filename_used": "tests/detectors/reentrancy-no-eth/0.4.25/reentrancy-write.sol",
-=======
-                        "start": 391,
-                        "length": 20,
-                        "filename_used": "/GENERIC_PATH",
->>>>>>> 65383b9a
                         "filename_relative": "tests/detectors/reentrancy-no-eth/0.4.25/reentrancy-write.sol",
                         "filename_absolute": "/GENERIC_PATH",
                         "filename_short": "tests/detectors/reentrancy-no-eth/0.4.25/reentrancy-write.sol",
                         "is_dependency": false,
                         "lines": [
-<<<<<<< HEAD
-                            16
-=======
-                            18
->>>>>>> 65383b9a
+                            26
                         ],
                         "starting_column": 9,
                         "ending_column": 43
@@ -135,36 +394,19 @@
                             "type": "function",
                             "name": "bad1",
                             "source_mapping": {
-<<<<<<< HEAD
-                                "start": 246,
+                                "start": 485,
                                 "length": 158,
-                                "filename_used": "tests/detectors/reentrancy-no-eth/0.4.25/reentrancy-write.sol",
-=======
-                                "start": 326,
-                                "length": 153,
-                                "filename_used": "/GENERIC_PATH",
->>>>>>> 65383b9a
                                 "filename_relative": "tests/detectors/reentrancy-no-eth/0.4.25/reentrancy-write.sol",
                                 "filename_absolute": "/GENERIC_PATH",
                                 "filename_short": "tests/detectors/reentrancy-no-eth/0.4.25/reentrancy-write.sol",
                                 "is_dependency": false,
                                 "lines": [
-<<<<<<< HEAD
-                                    14,
-                                    15,
-                                    16,
-                                    17,
-                                    18,
-                                    19
-=======
-                                    16,
-                                    17,
-                                    18,
-                                    19,
-                                    20,
-                                    21,
-                                    22
->>>>>>> 65383b9a
+                                    24,
+                                    25,
+                                    26,
+                                    27,
+                                    28,
+                                    29
                                 ],
                                 "starting_column": 5,
                                 "ending_column": 6
@@ -175,13 +417,7 @@
                                     "name": "ReentrancyWrite",
                                     "source_mapping": {
                                         "start": 28,
-<<<<<<< HEAD
-                                        "length": 537,
-                                        "filename_used": "tests/detectors/reentrancy-no-eth/0.4.25/reentrancy-write.sol",
-=======
                                         "length": 776,
-                                        "filename_used": "/GENERIC_PATH",
->>>>>>> 65383b9a
                                         "filename_relative": "tests/detectors/reentrancy-no-eth/0.4.25/reentrancy-write.sol",
                                         "filename_absolute": "/GENERIC_PATH",
                                         "filename_short": "tests/detectors/reentrancy-no-eth/0.4.25/reentrancy-write.sol",
@@ -241,25 +477,14 @@
                     "type": "node",
                     "name": "bad0()",
                     "source_mapping": {
-<<<<<<< HEAD
-                        "start": 391,
+                        "start": 630,
                         "length": 6,
-                        "filename_used": "tests/detectors/reentrancy-no-eth/0.4.25/reentrancy-write.sol",
-=======
-                        "start": 455,
-                        "length": 17,
-                        "filename_used": "/GENERIC_PATH",
->>>>>>> 65383b9a
                         "filename_relative": "tests/detectors/reentrancy-no-eth/0.4.25/reentrancy-write.sol",
                         "filename_absolute": "/GENERIC_PATH",
                         "filename_short": "tests/detectors/reentrancy-no-eth/0.4.25/reentrancy-write.sol",
                         "is_dependency": false,
                         "lines": [
-<<<<<<< HEAD
-                            18
-=======
-                            21
->>>>>>> 65383b9a
+                            28
                         ],
                         "starting_column": 9,
                         "ending_column": 15
@@ -269,36 +494,19 @@
                             "type": "function",
                             "name": "bad1",
                             "source_mapping": {
-<<<<<<< HEAD
-                                "start": 246,
+                                "start": 485,
                                 "length": 158,
-                                "filename_used": "tests/detectors/reentrancy-no-eth/0.4.25/reentrancy-write.sol",
-=======
-                                "start": 326,
-                                "length": 153,
-                                "filename_used": "/GENERIC_PATH",
->>>>>>> 65383b9a
                                 "filename_relative": "tests/detectors/reentrancy-no-eth/0.4.25/reentrancy-write.sol",
                                 "filename_absolute": "/GENERIC_PATH",
                                 "filename_short": "tests/detectors/reentrancy-no-eth/0.4.25/reentrancy-write.sol",
                                 "is_dependency": false,
                                 "lines": [
-<<<<<<< HEAD
-                                    14,
-                                    15,
-                                    16,
-                                    17,
-                                    18,
-                                    19
-=======
-                                    16,
-                                    17,
-                                    18,
-                                    19,
-                                    20,
-                                    21,
-                                    22
->>>>>>> 65383b9a
+                                    24,
+                                    25,
+                                    26,
+                                    27,
+                                    28,
+                                    29
                                 ],
                                 "starting_column": 5,
                                 "ending_column": 6
@@ -309,13 +517,7 @@
                                     "name": "ReentrancyWrite",
                                     "source_mapping": {
                                         "start": 28,
-<<<<<<< HEAD
-                                        "length": 537,
-                                        "filename_used": "tests/detectors/reentrancy-no-eth/0.4.25/reentrancy-write.sol",
-=======
                                         "length": 776,
-                                        "filename_used": "/GENERIC_PATH",
->>>>>>> 65383b9a
                                         "filename_relative": "tests/detectors/reentrancy-no-eth/0.4.25/reentrancy-write.sol",
                                         "filename_absolute": "/GENERIC_PATH",
                                         "filename_short": "tests/detectors/reentrancy-no-eth/0.4.25/reentrancy-write.sol",
@@ -370,50 +572,19 @@
                     "additional_fields": {
                         "underlying_type": "external_calls"
                     }
-<<<<<<< HEAD
                 },
-=======
-                }
-            ],
-            "description": "Reentrancy in ReentrancyWrite.bad0() (tests/detectors/reentrancy-no-eth/0.4.25/reentrancy-write.sol#16-22):\n\tExternal calls:\n\t- ! (msg.sender.call()) (tests/detectors/reentrancy-no-eth/0.4.25/reentrancy-write.sol#18)\n\tState variables written after the call(s):\n\t- notCalled = false (tests/detectors/reentrancy-no-eth/0.4.25/reentrancy-write.sol#21)\n",
-            "markdown": "Reentrancy in [ReentrancyWrite.bad0()](tests/detectors/reentrancy-no-eth/0.4.25/reentrancy-write.sol#L16-L22):\n\tExternal calls:\n\t- [! (msg.sender.call())](tests/detectors/reentrancy-no-eth/0.4.25/reentrancy-write.sol#L18)\n\tState variables written after the call(s):\n\t- [notCalled = false](tests/detectors/reentrancy-no-eth/0.4.25/reentrancy-write.sol#L21)\n",
-            "first_markdown_element": "tests/detectors/reentrancy-no-eth/0.4.25/reentrancy-write.sol#L16-L22",
-            "id": "296bbfc5c41b40046e8fc0563e89099df3ff17caf0bd3ff8dde0271aacd8d981",
-            "check": "reentrancy-no-eth",
-            "impact": "Medium",
-            "confidence": "Medium"
-        },
-        {
-            "elements": [
->>>>>>> 65383b9a
                 {
                     "type": "node",
                     "name": "! (msg.sender.call())",
                     "source_mapping": {
-<<<<<<< HEAD
-                        "start": 152,
+                        "start": 391,
                         "length": 20,
-                        "filename_used": "tests/detectors/reentrancy-no-eth/0.4.25/reentrancy-write.sol",
-=======
-                        "start": 485,
-                        "length": 158,
-                        "filename_used": "/GENERIC_PATH",
->>>>>>> 65383b9a
                         "filename_relative": "tests/detectors/reentrancy-no-eth/0.4.25/reentrancy-write.sol",
                         "filename_absolute": "/GENERIC_PATH",
                         "filename_short": "tests/detectors/reentrancy-no-eth/0.4.25/reentrancy-write.sol",
                         "is_dependency": false,
                         "lines": [
-<<<<<<< HEAD
-                            8
-=======
-                            24,
-                            25,
-                            26,
-                            27,
-                            28,
-                            29
->>>>>>> 65383b9a
+                            18
                         ],
                         "starting_column": 13,
                         "ending_column": 33
@@ -423,102 +594,20 @@
                             "type": "function",
                             "name": "bad0",
                             "source_mapping": {
-<<<<<<< HEAD
-                                "start": 87,
+                                "start": 326,
                                 "length": 153,
-                                "filename_used": "tests/detectors/reentrancy-no-eth/0.4.25/reentrancy-write.sol",
-=======
-                                "start": 28,
-                                "length": 776,
-                                "filename_used": "/GENERIC_PATH",
->>>>>>> 65383b9a
                                 "filename_relative": "tests/detectors/reentrancy-no-eth/0.4.25/reentrancy-write.sol",
                                 "filename_absolute": "/GENERIC_PATH",
                                 "filename_short": "tests/detectors/reentrancy-no-eth/0.4.25/reentrancy-write.sol",
                                 "is_dependency": false,
                                 "lines": [
-                                    6,
-                                    7,
-                                    8,
-                                    9,
-                                    10,
-                                    11,
-<<<<<<< HEAD
-                                    12
-=======
-                                    12,
-                                    13,
-                                    14,
-                                    15,
                                     16,
                                     17,
                                     18,
                                     19,
                                     20,
                                     21,
-                                    22,
-                                    23,
-                                    24,
-                                    25,
-                                    26,
-                                    27,
-                                    28,
-                                    29,
-                                    30,
-                                    31,
-                                    32,
-                                    33,
-                                    34,
-                                    35,
-                                    36,
-                                    37,
-                                    38,
-                                    39
-                                ],
-                                "starting_column": 1,
-                                "ending_column": 2
-                            }
-                        },
-                        "signature": "bad1(address)"
-                    }
-                },
-                {
-                    "type": "node",
-                    "name": "success = msg.sender.call()",
-                    "source_mapping": {
-                        "start": 560,
-                        "length": 34,
-                        "filename_used": "/GENERIC_PATH",
-                        "filename_relative": "tests/detectors/reentrancy-no-eth/0.4.25/reentrancy-write.sol",
-                        "filename_absolute": "/GENERIC_PATH",
-                        "filename_short": "tests/detectors/reentrancy-no-eth/0.4.25/reentrancy-write.sol",
-                        "is_dependency": false,
-                        "lines": [
-                            26
-                        ],
-                        "starting_column": 9,
-                        "ending_column": 43
-                    },
-                    "type_specific_fields": {
-                        "parent": {
-                            "type": "function",
-                            "name": "bad1",
-                            "source_mapping": {
-                                "start": 485,
-                                "length": 158,
-                                "filename_used": "/GENERIC_PATH",
-                                "filename_relative": "tests/detectors/reentrancy-no-eth/0.4.25/reentrancy-write.sol",
-                                "filename_absolute": "/GENERIC_PATH",
-                                "filename_short": "tests/detectors/reentrancy-no-eth/0.4.25/reentrancy-write.sol",
-                                "is_dependency": false,
-                                "lines": [
-                                    24,
-                                    25,
-                                    26,
-                                    27,
-                                    28,
-                                    29
->>>>>>> 65383b9a
+                                    22
                                 ],
                                 "starting_column": 5,
                                 "ending_column": 6
@@ -529,13 +618,7 @@
                                     "name": "ReentrancyWrite",
                                     "source_mapping": {
                                         "start": 28,
-<<<<<<< HEAD
-                                        "length": 537,
-                                        "filename_used": "tests/detectors/reentrancy-no-eth/0.4.25/reentrancy-write.sol",
-=======
                                         "length": 776,
-                                        "filename_used": "/GENERIC_PATH",
->>>>>>> 65383b9a
                                         "filename_relative": "tests/detectors/reentrancy-no-eth/0.4.25/reentrancy-write.sol",
                                         "filename_absolute": "/GENERIC_PATH",
                                         "filename_short": "tests/detectors/reentrancy-no-eth/0.4.25/reentrancy-write.sol",
@@ -597,7 +680,6 @@
                     "source_mapping": {
                         "start": 630,
                         "length": 6,
-                        "filename_used": "tests/detectors/reentrancy-no-eth/0.4.25/reentrancy-write.sol",
                         "filename_relative": "tests/detectors/reentrancy-no-eth/0.4.25/reentrancy-write.sol",
                         "filename_absolute": "/GENERIC_PATH",
                         "filename_short": "tests/detectors/reentrancy-no-eth/0.4.25/reentrancy-write.sol",
@@ -615,7 +697,6 @@
                             "source_mapping": {
                                 "start": 485,
                                 "length": 158,
-                                "filename_used": "tests/detectors/reentrancy-no-eth/0.4.25/reentrancy-write.sol",
                                 "filename_relative": "tests/detectors/reentrancy-no-eth/0.4.25/reentrancy-write.sol",
                                 "filename_absolute": "/GENERIC_PATH",
                                 "filename_short": "tests/detectors/reentrancy-no-eth/0.4.25/reentrancy-write.sol",
@@ -637,13 +718,7 @@
                                     "name": "ReentrancyWrite",
                                     "source_mapping": {
                                         "start": 28,
-<<<<<<< HEAD
-                                        "length": 537,
-                                        "filename_used": "tests/detectors/reentrancy-no-eth/0.4.25/reentrancy-write.sol",
-=======
                                         "length": 776,
-                                        "filename_used": "/GENERIC_PATH",
->>>>>>> 65383b9a
                                         "filename_relative": "tests/detectors/reentrancy-no-eth/0.4.25/reentrancy-write.sol",
                                         "filename_absolute": "/GENERIC_PATH",
                                         "filename_short": "tests/detectors/reentrancy-no-eth/0.4.25/reentrancy-write.sol",
@@ -704,25 +779,14 @@
                     "type": "node",
                     "name": "notCalled = false",
                     "source_mapping": {
-<<<<<<< HEAD
-                        "start": 216,
+                        "start": 455,
                         "length": 17,
-                        "filename_used": "tests/detectors/reentrancy-no-eth/0.4.25/reentrancy-write.sol",
-=======
-                        "start": 391,
-                        "length": 20,
-                        "filename_used": "/GENERIC_PATH",
->>>>>>> 65383b9a
                         "filename_relative": "tests/detectors/reentrancy-no-eth/0.4.25/reentrancy-write.sol",
                         "filename_absolute": "/GENERIC_PATH",
                         "filename_short": "tests/detectors/reentrancy-no-eth/0.4.25/reentrancy-write.sol",
                         "is_dependency": false,
                         "lines": [
-<<<<<<< HEAD
-                            11
-=======
-                            18
->>>>>>> 65383b9a
+                            21
                         ],
                         "starting_column": 9,
                         "ending_column": 26
@@ -734,7 +798,6 @@
                             "source_mapping": {
                                 "start": 326,
                                 "length": 153,
-                                "filename_used": "tests/detectors/reentrancy-no-eth/0.4.25/reentrancy-write.sol",
                                 "filename_relative": "tests/detectors/reentrancy-no-eth/0.4.25/reentrancy-write.sol",
                                 "filename_absolute": "/GENERIC_PATH",
                                 "filename_short": "tests/detectors/reentrancy-no-eth/0.4.25/reentrancy-write.sol",
@@ -757,13 +820,7 @@
                                     "name": "ReentrancyWrite",
                                     "source_mapping": {
                                         "start": 28,
-<<<<<<< HEAD
-                                        "length": 537,
-                                        "filename_used": "tests/detectors/reentrancy-no-eth/0.4.25/reentrancy-write.sol",
-=======
                                         "length": 776,
-                                        "filename_used": "/GENERIC_PATH",
->>>>>>> 65383b9a
                                         "filename_relative": "tests/detectors/reentrancy-no-eth/0.4.25/reentrancy-write.sol",
                                         "filename_absolute": "/GENERIC_PATH",
                                         "filename_short": "tests/detectors/reentrancy-no-eth/0.4.25/reentrancy-write.sol",
@@ -821,340 +878,10 @@
                     }
                 }
             ],
-            "description": "Reentrancy in ReentrancyWrite.bad1(address) (tests/detectors/reentrancy-no-eth/0.4.25/reentrancy-write.sol#14-19):\n\tExternal calls:\n\t- success = msg.sender.call() (tests/detectors/reentrancy-no-eth/0.4.25/reentrancy-write.sol#16)\n\t- bad0() (tests/detectors/reentrancy-no-eth/0.4.25/reentrancy-write.sol#18)\n\t\t- ! (msg.sender.call()) (tests/detectors/reentrancy-no-eth/0.4.25/reentrancy-write.sol#8)\n\tState variables written after the call(s):\n\t- bad0() (tests/detectors/reentrancy-no-eth/0.4.25/reentrancy-write.sol#18)\n\t\t- notCalled = false (tests/detectors/reentrancy-no-eth/0.4.25/reentrancy-write.sol#11)\n",
-            "markdown": "Reentrancy in [ReentrancyWrite.bad1(address)](tests/detectors/reentrancy-no-eth/0.4.25/reentrancy-write.sol#L14-L19):\n\tExternal calls:\n\t- [success = msg.sender.call()](tests/detectors/reentrancy-no-eth/0.4.25/reentrancy-write.sol#L16)\n\t- [bad0()](tests/detectors/reentrancy-no-eth/0.4.25/reentrancy-write.sol#L18)\n\t\t- [! (msg.sender.call())](tests/detectors/reentrancy-no-eth/0.4.25/reentrancy-write.sol#L8)\n\tState variables written after the call(s):\n\t- [bad0()](tests/detectors/reentrancy-no-eth/0.4.25/reentrancy-write.sol#L18)\n\t\t- [notCalled = false](tests/detectors/reentrancy-no-eth/0.4.25/reentrancy-write.sol#L11)\n",
-            "first_markdown_element": "tests/detectors/reentrancy-no-eth/0.4.25/reentrancy-write.sol#L14-L19",
-            "id": "7bb6139d33983b626159983e8a4d7fc049710a8f08908c1d212bd13b68640a6a",
-            "check": "reentrancy-no-eth",
-            "impact": "Medium",
-            "confidence": "Medium"
-        },
-        {
-            "elements": [
-                {
-                    "type": "function",
-                    "name": "bad0",
-                    "source_mapping": {
-<<<<<<< HEAD
-                        "start": 87,
-                        "length": 153,
-                        "filename_used": "tests/detectors/reentrancy-no-eth/0.4.25/reentrancy-write.sol",
-=======
-                        "start": 630,
-                        "length": 6,
-                        "filename_used": "/GENERIC_PATH",
->>>>>>> 65383b9a
-                        "filename_relative": "tests/detectors/reentrancy-no-eth/0.4.25/reentrancy-write.sol",
-                        "filename_absolute": "/GENERIC_PATH",
-                        "filename_short": "tests/detectors/reentrancy-no-eth/0.4.25/reentrancy-write.sol",
-                        "is_dependency": false,
-                        "lines": [
-<<<<<<< HEAD
-                            6,
-                            7,
-                            8,
-                            9,
-                            10,
-                            11,
-                            12
-=======
-                            28
->>>>>>> 65383b9a
-                        ],
-                        "starting_column": 5,
-                        "ending_column": 6
-                    },
-                    "type_specific_fields": {
-                        "parent": {
-                            "type": "contract",
-                            "name": "ReentrancyWrite",
-                            "source_mapping": {
-<<<<<<< HEAD
-                                "start": 28,
-                                "length": 537,
-                                "filename_used": "tests/detectors/reentrancy-no-eth/0.4.25/reentrancy-write.sol",
-=======
-                                "start": 485,
-                                "length": 158,
-                                "filename_used": "/GENERIC_PATH",
->>>>>>> 65383b9a
-                                "filename_relative": "tests/detectors/reentrancy-no-eth/0.4.25/reentrancy-write.sol",
-                                "filename_absolute": "/GENERIC_PATH",
-                                "filename_short": "tests/detectors/reentrancy-no-eth/0.4.25/reentrancy-write.sol",
-                                "is_dependency": false,
-                                "lines": [
-<<<<<<< HEAD
-                                    3,
-                                    4,
-                                    5,
-                                    6,
-                                    7,
-                                    8,
-                                    9,
-                                    10,
-                                    11,
-                                    12,
-                                    13,
-                                    14,
-                                    15,
-                                    16,
-                                    17,
-                                    18,
-                                    19,
-                                    20,
-                                    21,
-                                    22,
-                                    23,
-=======
->>>>>>> 65383b9a
-                                    24,
-                                    25,
-                                    26,
-                                    27,
-                                    28,
-                                    29
-<<<<<<< HEAD
-                                ],
-                                "starting_column": 1,
-                                "ending_column": 2
-                            }
-                        },
-                        "signature": "bad0()"
-                    }
-                },
-                {
-                    "type": "node",
-                    "name": "! (msg.sender.call())",
-                    "source_mapping": {
-                        "start": 152,
-                        "length": 20,
-                        "filename_used": "tests/detectors/reentrancy-no-eth/0.4.25/reentrancy-write.sol",
-                        "filename_relative": "tests/detectors/reentrancy-no-eth/0.4.25/reentrancy-write.sol",
-                        "filename_absolute": "/GENERIC_PATH",
-                        "filename_short": "tests/detectors/reentrancy-no-eth/0.4.25/reentrancy-write.sol",
-                        "is_dependency": false,
-                        "lines": [
-                            8
-                        ],
-                        "starting_column": 13,
-                        "ending_column": 33
-                    },
-                    "type_specific_fields": {
-                        "parent": {
-                            "type": "function",
-                            "name": "bad0",
-                            "source_mapping": {
-                                "start": 87,
-                                "length": 153,
-                                "filename_used": "tests/detectors/reentrancy-no-eth/0.4.25/reentrancy-write.sol",
-                                "filename_relative": "tests/detectors/reentrancy-no-eth/0.4.25/reentrancy-write.sol",
-                                "filename_absolute": "/GENERIC_PATH",
-                                "filename_short": "tests/detectors/reentrancy-no-eth/0.4.25/reentrancy-write.sol",
-                                "is_dependency": false,
-                                "lines": [
-                                    6,
-                                    7,
-                                    8,
-                                    9,
-                                    10,
-                                    11,
-                                    12
-=======
->>>>>>> 65383b9a
-                                ],
-                                "starting_column": 5,
-                                "ending_column": 6
-                            },
-                            "type_specific_fields": {
-                                "parent": {
-                                    "type": "contract",
-                                    "name": "ReentrancyWrite",
-                                    "source_mapping": {
-                                        "start": 28,
-<<<<<<< HEAD
-                                        "length": 537,
-                                        "filename_used": "tests/detectors/reentrancy-no-eth/0.4.25/reentrancy-write.sol",
-=======
-                                        "length": 776,
-                                        "filename_used": "/GENERIC_PATH",
->>>>>>> 65383b9a
-                                        "filename_relative": "tests/detectors/reentrancy-no-eth/0.4.25/reentrancy-write.sol",
-                                        "filename_absolute": "/GENERIC_PATH",
-                                        "filename_short": "tests/detectors/reentrancy-no-eth/0.4.25/reentrancy-write.sol",
-                                        "is_dependency": false,
-                                        "lines": [
-                                            3,
-                                            4,
-                                            5,
-                                            6,
-                                            7,
-                                            8,
-                                            9,
-                                            10,
-                                            11,
-                                            12,
-                                            13,
-                                            14,
-                                            15,
-                                            16,
-                                            17,
-                                            18,
-                                            19,
-                                            20,
-                                            21,
-                                            22,
-                                            23,
-                                            24,
-                                            25,
-                                            26,
-                                            27,
-                                            28,
-                                            29,
-                                            30,
-                                            31,
-                                            32,
-                                            33,
-                                            34,
-                                            35,
-                                            36,
-                                            37,
-                                            38,
-                                            39
-                                        ],
-                                        "starting_column": 1,
-                                        "ending_column": 2
-                                    }
-                                },
-                                "signature": "bad0()"
-                            }
-                        }
-                    },
-                    "additional_fields": {
-                        "underlying_type": "external_calls"
-                    }
-                },
-                {
-                    "type": "node",
-                    "name": "notCalled = false",
-                    "source_mapping": {
-                        "start": 455,
-                        "length": 17,
-                        "filename_used": "tests/detectors/reentrancy-no-eth/0.4.25/reentrancy-write.sol",
-                        "filename_relative": "tests/detectors/reentrancy-no-eth/0.4.25/reentrancy-write.sol",
-                        "filename_absolute": "/GENERIC_PATH",
-                        "filename_short": "tests/detectors/reentrancy-no-eth/0.4.25/reentrancy-write.sol",
-                        "is_dependency": false,
-                        "lines": [
-                            21
-                        ],
-                        "starting_column": 9,
-                        "ending_column": 26
-                    },
-                    "type_specific_fields": {
-                        "parent": {
-                            "type": "function",
-                            "name": "bad0",
-                            "source_mapping": {
-                                "start": 326,
-                                "length": 153,
-                                "filename_used": "tests/detectors/reentrancy-no-eth/0.4.25/reentrancy-write.sol",
-                                "filename_relative": "tests/detectors/reentrancy-no-eth/0.4.25/reentrancy-write.sol",
-                                "filename_absolute": "/GENERIC_PATH",
-                                "filename_short": "tests/detectors/reentrancy-no-eth/0.4.25/reentrancy-write.sol",
-                                "is_dependency": false,
-                                "lines": [
-                                    16,
-                                    17,
-                                    18,
-                                    19,
-                                    20,
-                                    21,
-                                    22
-                                ],
-                                "starting_column": 5,
-                                "ending_column": 6
-                            },
-                            "type_specific_fields": {
-                                "parent": {
-                                    "type": "contract",
-                                    "name": "ReentrancyWrite",
-                                    "source_mapping": {
-                                        "start": 28,
-<<<<<<< HEAD
-                                        "length": 537,
-                                        "filename_used": "tests/detectors/reentrancy-no-eth/0.4.25/reentrancy-write.sol",
-=======
-                                        "length": 776,
-                                        "filename_used": "/GENERIC_PATH",
->>>>>>> 65383b9a
-                                        "filename_relative": "tests/detectors/reentrancy-no-eth/0.4.25/reentrancy-write.sol",
-                                        "filename_absolute": "/GENERIC_PATH",
-                                        "filename_short": "tests/detectors/reentrancy-no-eth/0.4.25/reentrancy-write.sol",
-                                        "is_dependency": false,
-                                        "lines": [
-                                            3,
-                                            4,
-                                            5,
-                                            6,
-                                            7,
-                                            8,
-                                            9,
-                                            10,
-                                            11,
-                                            12,
-                                            13,
-                                            14,
-                                            15,
-                                            16,
-                                            17,
-                                            18,
-                                            19,
-                                            20,
-                                            21,
-                                            22,
-                                            23,
-                                            24,
-                                            25,
-                                            26,
-                                            27,
-                                            28,
-                                            29,
-                                            30,
-                                            31,
-                                            32,
-                                            33,
-                                            34,
-                                            35,
-                                            36,
-                                            37,
-                                            38,
-                                            39
-                                        ],
-                                        "starting_column": 1,
-                                        "ending_column": 2
-                                    }
-                                },
-                                "signature": "bad0()"
-                            }
-                        }
-                    },
-                    "additional_fields": {
-                        "underlying_type": "variables_written",
-                        "variable_name": "notCalled"
-                    }
-                }
-            ],
-<<<<<<< HEAD
-            "description": "Reentrancy in ReentrancyWrite.bad0() (tests/detectors/reentrancy-no-eth/0.4.25/reentrancy-write.sol#6-12):\n\tExternal calls:\n\t- ! (msg.sender.call()) (tests/detectors/reentrancy-no-eth/0.4.25/reentrancy-write.sol#8)\n\tState variables written after the call(s):\n\t- notCalled = false (tests/detectors/reentrancy-no-eth/0.4.25/reentrancy-write.sol#11)\n",
-            "markdown": "Reentrancy in [ReentrancyWrite.bad0()](tests/detectors/reentrancy-no-eth/0.4.25/reentrancy-write.sol#L6-L12):\n\tExternal calls:\n\t- [! (msg.sender.call())](tests/detectors/reentrancy-no-eth/0.4.25/reentrancy-write.sol#L8)\n\tState variables written after the call(s):\n\t- [notCalled = false](tests/detectors/reentrancy-no-eth/0.4.25/reentrancy-write.sol#L11)\n",
-            "first_markdown_element": "tests/detectors/reentrancy-no-eth/0.4.25/reentrancy-write.sol#L6-L12",
-            "id": "f933b0dd64ecd6dfb70018248bff9e11c03a35657032529ff992308456d475dd",
-=======
             "description": "Reentrancy in ReentrancyWrite.bad1(address) (tests/detectors/reentrancy-no-eth/0.4.25/reentrancy-write.sol#24-29):\n\tExternal calls:\n\t- success = msg.sender.call() (tests/detectors/reentrancy-no-eth/0.4.25/reentrancy-write.sol#26)\n\t- bad0() (tests/detectors/reentrancy-no-eth/0.4.25/reentrancy-write.sol#28)\n\t\t- ! (msg.sender.call()) (tests/detectors/reentrancy-no-eth/0.4.25/reentrancy-write.sol#18)\n\tState variables written after the call(s):\n\t- bad0() (tests/detectors/reentrancy-no-eth/0.4.25/reentrancy-write.sol#28)\n\t\t- notCalled = false (tests/detectors/reentrancy-no-eth/0.4.25/reentrancy-write.sol#21)\n",
             "markdown": "Reentrancy in [ReentrancyWrite.bad1(address)](tests/detectors/reentrancy-no-eth/0.4.25/reentrancy-write.sol#L24-L29):\n\tExternal calls:\n\t- [success = msg.sender.call()](tests/detectors/reentrancy-no-eth/0.4.25/reentrancy-write.sol#L26)\n\t- [bad0()](tests/detectors/reentrancy-no-eth/0.4.25/reentrancy-write.sol#L28)\n\t\t- [! (msg.sender.call())](tests/detectors/reentrancy-no-eth/0.4.25/reentrancy-write.sol#L18)\n\tState variables written after the call(s):\n\t- [bad0()](tests/detectors/reentrancy-no-eth/0.4.25/reentrancy-write.sol#L28)\n\t\t- [notCalled = false](tests/detectors/reentrancy-no-eth/0.4.25/reentrancy-write.sol#L21)\n",
             "first_markdown_element": "tests/detectors/reentrancy-no-eth/0.4.25/reentrancy-write.sol#L24-L29",
             "id": "93b771e9737b42c786392b01e24457616ec7e54b5dd7714c96a1e67b9dd535f3",
->>>>>>> 65383b9a
             "check": "reentrancy-no-eth",
             "impact": "Medium",
             "confidence": "Medium"
